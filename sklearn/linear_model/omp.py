"""Orthogonal matching pursuit algorithms
"""

# Author: Vlad Niculae
#
# License: BSD 3 clause

import warnings

import numpy as np
from scipy import linalg
from scipy.linalg.lapack import get_lapack_funcs

from .base import LinearModel, _pre_fit
from ..base import RegressorMixin
from ..utils import array2d, as_float_array
from ..cross_validation import check_cv
from ..externals.joblib import Parallel, delayed
from ..utils.arrayfuncs import solve_triangular

premature = """ Orthogonal matching pursuit ended prematurely due to linear
dependence in the dictionary. The requested precision might not have been met.
"""


def _cholesky_omp(X, y, n_nonzero_coefs, tol=None, copy_X=True,
                  return_path=False):
    """Orthogonal Matching Pursuit step using the Cholesky decomposition.

    Parameters
    ----------
    X : array, shape (n_samples, n_features)
        Input dictionary. Columns are assumed to have unit norm.

    y : array, shape (n_samples,)
        Input targets

    n_nonzero_coefs : int
        Targeted number of non-zero elements

    tol : float
        Targeted squared error, if not None overrides n_nonzero_coefs.

    copy_X : bool, optional
        Whether the design matrix X must be copied by the algorithm. A false
        value is only helpful if X is already Fortran-ordered, otherwise a
        copy is made anyway.

    return_path : bool, optional. Default: False
        Whether to return every value of the nonzero coefficients along the
        forward path. Useful for cross-validation.

    Returns
    -------
    gamma : array, shape (n_nonzero_coefs,)
        Non-zero elements of the solution

    idx : array, shape (n_nonzero_coefs,)
        Indices of the positions of the elements in gamma within the solution
        vector

    coef : array, shape (n_features, n_nonzero_coefs)
        The first k values of column k correspond to the coefficient value
        for the active features at that step. The lower left triangle contains
        garbage. Only returned if ``return_path=True``.

    """
    if copy_X:
        X = X.copy('F')
    else:  # even if we are allowed to overwrite, still copy it if bad order
        X = np.asfortranarray(X)

    min_float = np.finfo(X.dtype).eps
    nrm2, swap = linalg.get_blas_funcs(('nrm2', 'swap'), (X,))
    potrs, = get_lapack_funcs(('potrs',), (X,))

    alpha = np.dot(X.T, y)
    residual = y
    gamma = np.empty(0)
    n_active = 0
    indices = np.arange(X.shape[1])  # keeping track of swapping

    max_features = X.shape[1] if tol is not None else n_nonzero_coefs
    L = np.empty((max_features, max_features), dtype=X.dtype)
    L[0, 0] = 1.
    if return_path:
        coefs = np.empty_like(L)

    while True:
        lam = np.argmax(np.abs(np.dot(X.T, residual)))
        if lam < n_active or alpha[lam] ** 2 < min_float:
            # atom already selected or inner product too small
            warnings.warn(premature, RuntimeWarning, stacklevel=2)
            break
        if n_active > 0:
            # Updates the Cholesky decomposition of X' X
            L[n_active, :n_active] = np.dot(X[:, :n_active].T, X[:, lam])
            solve_triangular(L[:n_active, :n_active], L[n_active, :n_active])
            v = nrm2(L[n_active, :n_active]) ** 2
            if 1 - v <= min_float:  # selected atoms are dependent
                warnings.warn(premature, RuntimeWarning, stacklevel=2)
                break
            L[n_active, n_active] = np.sqrt(1 - v)
        X.T[n_active], X.T[lam] = swap(X.T[n_active], X.T[lam])
        alpha[n_active], alpha[lam] = alpha[lam], alpha[n_active]
        indices[n_active], indices[lam] = indices[lam], indices[n_active]
        n_active += 1
        # solves LL'x = y as a composition of two triangular systems
        gamma, _ = potrs(L[:n_active, :n_active], alpha[:n_active], lower=True,
                         overwrite_b=False)
        if return_path:
            coefs[:n_active, n_active - 1] = gamma
        residual = y - np.dot(X[:, :n_active], gamma)
        if tol is not None and nrm2(residual) ** 2 <= tol:
            break
        elif n_active == max_features:
            break

    if return_path:
        return gamma, indices[:n_active], coefs[:, :n_active]
    else:
        return gamma, indices[:n_active]


def _gram_omp(Gram, Xy, n_nonzero_coefs, tol_0=None, tol=None,
              copy_Gram=True, copy_Xy=True, return_path=False):
    """Orthogonal Matching Pursuit step on a precomputed Gram matrix.

    This function uses the the Cholesky decomposition method.

    Parameters
    ----------
    Gram : array, shape (n_features, n_features)
        Gram matrix of the input data matrix

    Xy : array, shape (n_features,)
        Input targets

    n_nonzero_coefs : int
        Targeted number of non-zero elements

    tol_0 : float
        Squared norm of y, required if tol is not None.

    tol : float
        Targeted squared error, if not None overrides n_nonzero_coefs.

    copy_Gram : bool, optional
        Whether the gram matrix must be copied by the algorithm. A false
        value is only helpful if it is already Fortran-ordered, otherwise a
        copy is made anyway.

    copy_Xy : bool, optional
        Whether the covariance vector Xy must be copied by the algorithm.
        If False, it may be overwritten.

    return_path : bool, optional. Default: False
        Whether to return every value of the nonzero coefficients along the
        forward path. Useful for cross-validation.

    Returns
    -------
    gamma : array, shape (n_nonzero_coefs,)
        Non-zero elements of the solution

    idx : array, shape (n_nonzero_coefs,)
        Indices of the positions of the elements in gamma within the solution
        vector

    coefs : array, shape (n_features, n_nonzero_coefs)
        The first k values of column k correspond to the coefficient value
        for the active features at that step. The lower left triangle contains
        garbage. Only returned if ``return_path=True``.

    """
    Gram = Gram.copy('F') if copy_Gram else np.asfortranarray(Gram)

    if copy_Xy:
        Xy = Xy.copy()

    min_float = np.finfo(Gram.dtype).eps
    nrm2, swap = linalg.get_blas_funcs(('nrm2', 'swap'), (Gram,))
    potrs, = get_lapack_funcs(('potrs',), (Gram,))

    indices = np.arange(len(Gram))  # keeping track of swapping
    alpha = Xy
    tol_curr = tol_0
    delta = 0
    gamma = np.empty(0)
    n_active = 0

    max_features = len(Gram) if tol is not None else n_nonzero_coefs
    L = np.empty((max_features, max_features), dtype=Gram.dtype)
    L[0, 0] = 1.
    if return_path:
        coefs = np.empty_like(L)

    while True:
        lam = np.argmax(np.abs(alpha))
        if lam < n_active or alpha[lam] ** 2 < min_float:
            # selected same atom twice, or inner product too small
            warnings.warn(premature, RuntimeWarning, stacklevel=2)
            break
        if n_active > 0:
            L[n_active, :n_active] = Gram[lam, :n_active]
            solve_triangular(L[:n_active, :n_active], L[n_active, :n_active])
            v = nrm2(L[n_active, :n_active]) ** 2
            if 1 - v <= min_float:  # selected atoms are dependent
                warnings.warn(premature, RuntimeWarning, stacklevel=2)
                break
            L[n_active, n_active] = np.sqrt(1 - v)
        Gram[n_active], Gram[lam] = swap(Gram[n_active], Gram[lam])
        Gram.T[n_active], Gram.T[lam] = swap(Gram.T[n_active], Gram.T[lam])
        indices[n_active], indices[lam] = indices[lam], indices[n_active]
        Xy[n_active], Xy[lam] = Xy[lam], Xy[n_active]
        n_active += 1
        # solves LL'x = y as a composition of two triangular systems
        gamma, _ = potrs(L[:n_active, :n_active], Xy[:n_active], lower=True,
                         overwrite_b=False)
        if return_path:
            coefs[:n_active, n_active - 1] = gamma
        beta = np.dot(Gram[:, :n_active], gamma)
        alpha = Xy - beta
        if tol is not None:
            tol_curr += delta
            delta = np.inner(gamma, beta[:n_active])
            tol_curr -= delta
            if tol_curr <= tol:
                break
        elif n_active == max_features:
            break

    if return_path:
        return gamma, indices[:n_active], coefs[:, :n_active]
    else:
        return gamma, indices[:n_active]


def orthogonal_mp(X, y, n_nonzero_coefs=None, tol=None, precompute=False,
                  copy_X=True, return_path=False, precompute_gram=None):
    """Orthogonal Matching Pursuit (OMP)

    Solves n_targets Orthogonal Matching Pursuit problems.
    An instance of the problem has the form:

    When parametrized by the number of non-zero coefficients using
    `n_nonzero_coefs`:
    argmin ||y - X\gamma||^2 subject to ||\gamma||_0 <= n_{nonzero coefs}

    When parametrized by error using the parameter `tol`:
    argmin ||\gamma||_0 subject to ||y - X\gamma||^2 <= tol

    Parameters
    ----------
    X: array, shape (n_samples, n_features)
        Input data. Columns are assumed to have unit norm.

    y: array, shape (n_samples,) or (n_samples, n_targets)
        Input targets

    n_nonzero_coefs: int
        Desired number of non-zero entries in the solution. If None (by
        default) this value is set to 10% of n_features.

    tol: float
        Maximum norm of the residual. If not None, overrides n_nonzero_coefs.

    precompute: {True, False, 'auto'},
        Whether to perform precomputations. Improves performance when n_targets
        or n_samples is very large.

    copy_X: bool, optional
        Whether the design matrix X must be copied by the algorithm. A false
        value is only helpful if X is already Fortran-ordered, otherwise a
        copy is made anyway.

    return_path: bool, optional. Default: False
        Whether to return every value of the nonzero coefficients along the
        forward path. Useful for cross-validation.

    Returns
    -------
    coef: array, shape (n_features,) or (n_features, n_targets)
        Coefficients of the OMP solution. If `return_path=True`, this contains
        the whole coefficient path. In this case its shape is
        (n_features, n_features) or (n_features, n_targets, n_features) and
        iterating over the last axis yields coefficients in increasing order
        of active features.

    See also
    --------
    OrthogonalMatchingPursuit
    orthogonal_mp_gram
    lars_path
    decomposition.sparse_encode

    Notes
    -----
    Orthogonal matching pursuit was introduced in G. Mallat, Z. Zhang,
    Matching pursuits with time-frequency dictionaries, IEEE Transactions on
    Signal Processing, Vol. 41, No. 12. (December 1993), pp. 3397-3415.
    (http://blanche.polytechnique.fr/~mallat/papiers/MallatPursuit93.pdf)

    This implementation is based on Rubinstein, R., Zibulevsky, M. and Elad,
    M., Efficient Implementation of the K-SVD Algorithm using Batch Orthogonal
    Matching Pursuit Technical Report - CS Technion, April 2008.
    http://www.cs.technion.ac.il/~ronrubin/Publications/KSVD-OMP-v2.pdf

    """
    if precompute_gram is not None:
        warnings.warn("precompute_gram will be removed in 0.15."
                      " Use the precompute parameter.",
                      DeprecationWarning, stacklevel=2)
        precompute = precompute_gram

    del precompute_gram

    X = array2d(X, order='F', copy=copy_X)
    copy_X = False
    y = np.asarray(y)
    if y.ndim == 1:
        y = y[:, np.newaxis]
    if y.shape[1] > 1:  # subsequent targets will be affected
        copy_X = True
    if n_nonzero_coefs is None and tol is None:
        # default for n_nonzero_coefs is 0.1 * n_features
        # but at least one.
        n_nonzero_coefs = max(int(0.1 * X.shape[1]), 1)
    if tol is not None and tol < 0:
        raise ValueError("Epsilon cannot be negative")
    if tol is None and n_nonzero_coefs <= 0:
        raise ValueError("The number of atoms must be positive")
    if tol is None and n_nonzero_coefs > X.shape[1]:
        raise ValueError("The number of atoms cannot be more than the number "
                         "of features")
    if precompute == 'auto':
        precompute = X.shape[0] > X.shape[1]
    if precompute:
        G = np.dot(X.T, X)
        G = np.asfortranarray(G)
        Xy = np.dot(X.T, y)
        if tol is not None:
            norms_squared = np.sum((y ** 2), axis=0)
        else:
            norms_squared = None
        return orthogonal_mp_gram(G, Xy, n_nonzero_coefs, tol, norms_squared,
                                  copy_Gram=copy_X, copy_Xy=False)

    if return_path:
        coef = np.zeros((X.shape[1], y.shape[1], X.shape[1]))
    else:
        coef = np.zeros((X.shape[1], y.shape[1]))

    for k in range(y.shape[1]):
        out = _cholesky_omp(X, y[:, k], n_nonzero_coefs, tol,
                            copy_X=copy_X, return_path=return_path)
        if return_path:
            _, idx, coefs = out
            coef = coef[:, :, :len(idx)]
            for n_active, x in enumerate(coefs.T):
                coef[idx[:n_active + 1], k, n_active] = x[:n_active + 1]
        else:
            x, idx = out
            coef[idx, k] = x
    return np.squeeze(coef)


def orthogonal_mp_gram(Gram, Xy, n_nonzero_coefs=None, tol=None,
                       norms_squared=None, copy_Gram=True,
                       copy_Xy=True, return_path=False):
    """Gram Orthogonal Matching Pursuit (OMP)

    Solves n_targets Orthogonal Matching Pursuit problems using only
    the Gram matrix X.T * X and the product X.T * y.

    Parameters
    ----------
    Gram: array, shape (n_features, n_features)
        Gram matrix of the input data: X.T * X

    Xy: array, shape (n_features,) or (n_features, n_targets)
        Input targets multiplied by X: X.T * y

    n_nonzero_coefs: int
        Desired number of non-zero entries in the solution. If None (by
        default) this value is set to 10% of n_features.

    tol: float
        Maximum norm of the residual. If not None, overrides n_nonzero_coefs.

    norms_squared: array-like, shape (n_targets,)
        Squared L2 norms of the lines of y. Required if tol is not None.

    copy_Gram: bool, optional
        Whether the gram matrix must be copied by the algorithm. A false
        value is only helpful if it is already Fortran-ordered, otherwise a
        copy is made anyway.

    copy_Xy: bool, optional
        Whether the covariance vector Xy must be copied by the algorithm.
        If False, it may be overwritten.

    return_path: bool, optional. Default: False
        Whether to return every value of the nonzero coefficients along the
        forward path. Useful for cross-validation.

    Returns
    -------
    coef: array, shape (n_features,) or (n_features, n_targets)
        Coefficients of the OMP solution. If `return_path=True`, this contains
        the whole coefficient path. In this case its shape is
        (n_features, n_features) or (n_features, n_targets, n_features) and
        iterating over the last axis yields coefficients in increasing order
        of active features.

    See also
    --------
    OrthogonalMatchingPursuit
    orthogonal_mp
    lars_path
    decomposition.sparse_encode

    Notes
    -----
    Orthogonal matching pursuit was introduced in G. Mallat, Z. Zhang,
    Matching pursuits with time-frequency dictionaries, IEEE Transactions on
    Signal Processing, Vol. 41, No. 12. (December 1993), pp. 3397-3415.
    (http://blanche.polytechnique.fr/~mallat/papiers/MallatPursuit93.pdf)

    This implementation is based on Rubinstein, R., Zibulevsky, M. and Elad,
    M., Efficient Implementation of the K-SVD Algorithm using Batch Orthogonal
    Matching Pursuit Technical Report - CS Technion, April 2008.
    http://www.cs.technion.ac.il/~ronrubin/Publications/KSVD-OMP-v2.pdf

    """
    Gram = array2d(Gram, order='F', copy=copy_Gram)
    Xy = np.asarray(Xy)
    if Xy.ndim > 1 and Xy.shape[1] > 1:
        # or subsequent target will be affected
        copy_Gram = True
    if Xy.ndim == 1:
        Xy = Xy[:, np.newaxis]
        if tol is not None:
            norms_squared = [norms_squared]

    if n_nonzero_coefs is None and tol is None:
        n_nonzero_coefs = int(0.1 * len(Gram))
    if tol is not None and norms_squared is None:
        raise ValueError('Gram OMP needs the precomputed norms in order '
                         'to evaluate the error sum of squares.')
    if tol is not None and tol < 0:
        raise ValueError("Epsilon cannot be negative")
    if tol is None and n_nonzero_coefs <= 0:
        raise ValueError("The number of atoms must be positive")
    if tol is None and n_nonzero_coefs > len(Gram):
        raise ValueError("The number of atoms cannot be more than the number "
                         "of features")

    if return_path:
        coef = np.zeros((len(Gram), Xy.shape[1], len(Gram)))
    else:
        coef = np.zeros((len(Gram), Xy.shape[1]))

    for k in range(Xy.shape[1]):
        out = _gram_omp(Gram, Xy[:, k], n_nonzero_coefs,
                        norms_squared[k] if tol is not None else None, tol,
                        copy_Gram=copy_Gram, copy_Xy=copy_Xy,
                        return_path=return_path)
        if return_path:
            _, idx, coefs = out
            coef = coef[:, :, :len(idx)]
            for n_active, x in enumerate(coefs.T):
                coef[idx[:n_active + 1], k, n_active] = x[:n_active + 1]
        else:
            x, idx = out
            coef[idx, k] = x

    return np.squeeze(coef)


class OrthogonalMatchingPursuit(LinearModel, RegressorMixin):
    """Orthogonal Mathching Pursuit model (OMP)

    Parameters
    ----------
    n_nonzero_coefs : int, optional
        Desired number of non-zero entries in the solution. If None (by
        default) this value is set to 10% of n_features.

    tol : float, optional
        Maximum norm of the residual. If not None, overrides n_nonzero_coefs.

    fit_intercept : boolean, optional
        whether to calculate the intercept for this model. If set
        to false, no intercept will be used in calculations
        (e.g. data is expected to be already centered).

    normalize : boolean, optional
        If False, the regressors X are assumed to be already normalized.

    precompute : {True, False, 'auto'}, default 'auto'
        Whether to use a precomputed Gram and Xy matrix to speed up
        calculations. Improves performance when `n_targets` or `n_samples` is
        very large. Note that if you already have such matrices, you can pass
        them directly to the fit method.

    copy_X : bool, optional
        Whether the design matrix X must be copied by the algorithm. A false
        value is only helpful if X is already Fortran-ordered, otherwise a
        copy is made anyway.
        WARNING : will be deprecated in 0.15

    copy_Gram : bool, optional
        Whether the gram matrix must be copied by the algorithm. A false
        value is only helpful if X is already Fortran-ordered, otherwise a
        copy is made anyway.
        WARNING : will be deprecated in 0.15

    copy_Xy : bool, optional
        Whether the covariance vector Xy must be copied by the algorithm.
        If False, it may be overwritten.
        WARNING : will be deprecated in 0.15

    Attributes
    ----------
    `coef_` : array, shape (n_features,) or (n_features, n_targets)
        parameter vector (w in the fomulation formula)

    `intercept_` : float or array, shape (n_targets,)
        independent term in decision function.

    Notes
    -----
    Orthogonal matching pursuit was introduced in G. Mallat, Z. Zhang,
    Matching pursuits with time-frequency dictionaries, IEEE Transactions on
    Signal Processing, Vol. 41, No. 12. (December 1993), pp. 3397-3415.
    (http://blanche.polytechnique.fr/~mallat/papiers/MallatPursuit93.pdf)

    This implementation is based on Rubinstein, R., Zibulevsky, M. and Elad,
    M., Efficient Implementation of the K-SVD Algorithm using Batch Orthogonal
    Matching Pursuit Technical Report - CS Technion, April 2008.
    http://www.cs.technion.ac.il/~ronrubin/Publications/KSVD-OMP-v2.pdf

    See also
    --------
    orthogonal_mp
    orthogonal_mp_gram
    lars_path
    Lars
    LassoLars
    decomposition.sparse_encode

    """
    def __init__(self, copy_X=None, copy_Gram=None, copy_Xy=None,
                 n_nonzero_coefs=None, tol=None, fit_intercept=True,
                 normalize=True, precompute='auto', precompute_gram=None):
        self.n_nonzero_coefs = n_nonzero_coefs
        self.tol = tol
        self.fit_intercept = fit_intercept
        self.normalize = normalize
        self.precompute = precompute
        self.precompute_gram = precompute_gram
        self.copy_Gram = copy_Gram
        self.copy_Xy = copy_Xy
        self.copy_X = copy_X

    def fit(self, X, y, Gram=None, Xy=None):
        """Fit the model using X, y as training data.

        Parameters
        ----------
        X : array-like, shape (n_samples, n_features)
            Training data.

        y : array-like, shape (n_samples,) or (n_samples, n_targets)
            Target values.

        Gram : array-like, shape (n_features, n_features) (optional)
            Gram matrix of the input data: X.T * X
            WARNING : will be deprecated in 0.15

        Xy : array-like, shape (n_features,) or (n_features, n_targets)
            (optional)
            Input targets multiplied by X: X.T * y
            WARNING : will be deprecated in 0.15


        Returns
        -------
        self: object
            returns an instance of self.
        """
        X = array2d(X)
        y = np.asarray(y)
        n_features = X.shape[1]

        if self.precompute_gram is not None:
            warnings.warn("precompute_gram will be removed in 0.15."
                          " Use the precompute parameter.",
                          DeprecationWarning, stacklevel=2)
            precompute = self.precompute_gram
        else:
            precompute = self.precompute

        if self.copy_Gram is not None:
            warnings.warn("copy_Gram will be removed in 0.15."
                          " Use the orthogonal_mp function for"
                          " low level memory control.",
                          DeprecationWarning, stacklevel=2)
            copy_Gram = self.copy_Gram
        else:
            copy_Gram = True

        if self.copy_Xy is not None:
            warnings.warn("copy_Xy will be removed in 0.15."
                          " Use the orthogonal_mp function for"
                          " low level memory control.",
                          DeprecationWarning, stacklevel=2)
            copy_Xy = self.copy_Xy
        else:
            copy_Xy = True

        if self.copy_X is not None:
            warnings.warn("copy_X will be removed in 0.15."
                          " Use the orthogonal_mp function for"
                          " low level memory control.",
                          DeprecationWarning, stacklevel=2)
            copy_X = self.copy_X
        else:
            copy_X = True

        if Gram is not None:
            warnings.warn("Gram will be removed in 0.15."
                          " Use the orthogonal_mp function for"
                          " low level memory control.",
                          DeprecationWarning, stacklevel=2)

        if Xy is not None:
            warnings.warn("Xy will be removed in 0.15."
                          " Use the orthogonal_mp function for"
                          " low level memory control.",
                          DeprecationWarning, stacklevel=2)

<<<<<<< HEAD
        if self.n_nonzero_coefs is None and self.tol is None:
            # default for n_nonzero_coefs is 0.1 * n_features
            # but at least one.
            self.n_nonzero_coefs_ = max(int(0.1 * n_features), 1)
        else:
            self.n_nonzero_coefs_ = self.n_nonzero_coefs
=======
>>>>>>> c9ba2c39
        if (Gram is not None or Xy is not None) and (self.fit_intercept
                                                     or self.normalize):
            warnings.warn('Mean subtraction (fit_intercept) and normalization '
                          'cannot be applied on precomputed Gram and Xy '
                          'matrices. Your precomputed values are ignored and '
                          'recomputed. To avoid this, do the scaling yourself '
                          'and call with fit_intercept and normalize set to '
                          'False.', RuntimeWarning, stacklevel=2)
            Gram, Xy = None, None

        if Gram is not None:
            precompute = Gram
            if Xy is not None and copy_Xy:
                Xy = Xy.copy()

        X, y, X_mean, y_mean, X_std, Gram, Xy = \
            _pre_fit(X, y, Xy, precompute, self.normalize, self.fit_intercept,
                     copy=copy_X)

        if y.ndim == 1:
            y = y[:, np.newaxis]

        if self.n_nonzero_coefs is None and self.tol is None:
            # default for n_nonzero_coefs is 0.1 * n_features
            # but at least one.
            self.n_nonzero_coefs_ = max(int(0.1 * n_features), 1)
        else:
            self.n_nonzero_coefs_ = self.n_nonzero_coefs

        if Gram is False:
            self.coef_ = orthogonal_mp(X, y, self.n_nonzero_coefs_, self.tol,
                                       precompute=False, copy_X=copy_X).T
        else:
            norms_sq = np.sum(y ** 2, axis=0) if self.tol is not None else None
            self.coef_ = orthogonal_mp_gram(Gram, Xy, self.n_nonzero_coefs_,
                                            self.tol, norms_sq,
<<<<<<< HEAD
                                            self.copy_Gram, True).T
        else:
            precompute_gram = self.precompute_gram
            if precompute_gram == 'auto':
                precompute_gram = X.shape[0] > X.shape[1]
            self.coef_ = orthogonal_mp(X, y, self.n_nonzero_coefs_, self.tol,
                                       precompute_gram=self.precompute_gram,
                                       copy_X=self.copy_X).T
=======
                                            copy_Gram, True).T
>>>>>>> c9ba2c39

        self._set_intercept(X_mean, y_mean, X_std)
        return self


def _omp_path_residues(X_train, y_train, X_test, y_test, copy=True,
                       fit_intercept=True, normalize=True, max_iter=100):
    """Compute the residues on left-out data for a full LARS path

    Parameters
    -----------
    X_train : array, shape (n_samples, n_features)
        The data to fit the LARS on

    y_train : array, shape (n_samples)
        The target variable to fit LARS on

    X_test : array, shape (n_samples, n_features)
        The data to compute the residues on

    y_test : array, shape (n_samples)
        The target variable to compute the residues on

    copy : boolean, optional
        Whether X_train, X_test, y_train and y_test should be copied.  If
        False, they may be overwritten.

    fit_intercept : boolean
        whether to calculate the intercept for this model. If set
        to false, no intercept will be used in calculations
        (e.g. data is expected to be already centered).

    normalize : boolean, optional, default False
        If True, the regressors X will be normalized before regression.

    max_iter : integer, optional
        Maximum numbers of iterations to perform, therefore maximum features
        to include. 100 by default.

    Returns
    -------
    residues: array, shape (n_samples, max_features)
        Residues of the prediction on the test data
    """

    if copy:
        X_train = X_train.copy()
        y_train = y_train.copy()
        X_test = X_test.copy()
        y_test = y_test.copy()

    if fit_intercept:
        X_mean = X_train.mean(axis=0)
        X_train -= X_mean
        X_test -= X_mean
        y_mean = y_train.mean(axis=0)
        y_train = as_float_array(y_train, copy=False)
        y_train -= y_mean
        y_test = as_float_array(y_test, copy=False)
        y_test -= y_mean

    if normalize:
        norms = np.sqrt(np.sum(X_train ** 2, axis=0))
        nonzeros = np.flatnonzero(norms)
        X_train[:, nonzeros] /= norms[nonzeros]

    coefs = orthogonal_mp(X_train, y_train, n_nonzero_coefs=max_iter, tol=None,
                          precompute=False, copy_X=False,
                          return_path=True)
    if coefs.ndim == 1:
        coefs = coefs[:, np.newaxis]
    if normalize:
        coefs[nonzeros] /= norms[nonzeros][:, np.newaxis]

    return np.dot(coefs.T, X_test.T) - y_test


class OrthogonalMatchingPursuitCV(LinearModel, RegressorMixin):
    """Cross-validated Orthogonal Mathching Pursuit model (OMP)

    Parameters
    ----------
    copy : bool, optional
        Whether the design matrix X must be copied by the algorithm. A false
        value is only helpful if X is already Fortran-ordered, otherwise a
        copy is made anyway.

    fit_intercept : boolean, optional
        whether to calculate the intercept for this model. If set
        to false, no intercept will be used in calculations
        (e.g. data is expected to be already centered).

    normalize : boolean, optional
        If False, the regressors X are assumed to be already normalized.

    max_iter : integer, optional
        Maximum numbers of iterations to perform, therefore maximum features
        to include. 10% of ``n_features`` but at least 5 if available.

    cv : cross-validation generator, optional
        see :mod:`sklearn.cross_validation`. If ``None`` is passed, default to
        a 5-fold strategy

    n_jobs : integer, optional
        Number of CPUs to use during the cross validation. If ``-1``, use
        all the CPUs

    verbose : boolean or integer, optional
        Sets the verbosity amount

    Attributes
    ----------
    `n_nonzero_coefs_` : int
        Estimated number of non-zero coefficients giving the best mean
        squared error over the cross-validation folds.

    `coef_` : array, shape (n_features,) or (n_features, n_targets)
        parameter vector (w in the problem formulation).

    `intercept_` : float or array, shape (n_targets,)
        independent term in decision function.

    See also
    --------
    orthogonal_mp
    orthogonal_mp_gram
    lars_path
    Lars
    LassoLars
    OrthogonalMatchingPursuit
    LarsCV
    LassoLarsCV
    decomposition.sparse_encode

    """
    def __init__(self, copy=True, fit_intercept=True, normalize=True,
                 max_iter=None, cv=None, n_jobs=1, verbose=False):
        self.copy = copy
        self.fit_intercept = fit_intercept
        self.normalize = normalize
        self.max_iter = max_iter
        self.cv = cv
        self.n_jobs = n_jobs
        self.verbose = verbose

    def fit(self, X, y):
        """Fit the model using X, y as training data.

        Parameters
        ----------
        X : array-like, shape [n_samples, n_features]
            Training data.

        y : array-like, shape [n_samples]
            Target values.

        Returns
        -------
        self : object
            returns an instance of self.
        """
        X = array2d(X)
        cv = check_cv(self.cv, X, y, classifier=False)
        max_iter = (min(max(int(0.1 * X.shape[1]), 5), X.shape[1])
                    if not self.max_iter
                    else self.max_iter)
        cv_paths = Parallel(n_jobs=self.n_jobs, verbose=self.verbose)(
            delayed(_omp_path_residues)(
                X[train], y[train], X[test], y[test], self.copy,
                self.fit_intercept, self.normalize, max_iter)
            for train, test in cv)

        min_early_stop = min(fold.shape[0] for fold in cv_paths)
        mse_folds = np.array([(fold[:min_early_stop] ** 2).mean(axis=1)
                              for fold in cv_paths])
        best_n_nonzero_coefs = np.argmin(mse_folds.mean(axis=0)) + 1
        self.n_nonzero_coefs_ = best_n_nonzero_coefs
        omp = OrthogonalMatchingPursuit(n_nonzero_coefs=best_n_nonzero_coefs,
                                        copy_X=None,
                                        fit_intercept=self.fit_intercept,
                                        normalize=self.normalize)
        omp.fit(X, y)
        self.coef_ = omp.coef_
        self.intercept_ = omp.intercept_
        return self<|MERGE_RESOLUTION|>--- conflicted
+++ resolved
@@ -641,15 +641,6 @@
                           " low level memory control.",
                           DeprecationWarning, stacklevel=2)
 
-<<<<<<< HEAD
-        if self.n_nonzero_coefs is None and self.tol is None:
-            # default for n_nonzero_coefs is 0.1 * n_features
-            # but at least one.
-            self.n_nonzero_coefs_ = max(int(0.1 * n_features), 1)
-        else:
-            self.n_nonzero_coefs_ = self.n_nonzero_coefs
-=======
->>>>>>> c9ba2c39
         if (Gram is not None or Xy is not None) and (self.fit_intercept
                                                      or self.normalize):
             warnings.warn('Mean subtraction (fit_intercept) and normalization '
@@ -686,18 +677,7 @@
             norms_sq = np.sum(y ** 2, axis=0) if self.tol is not None else None
             self.coef_ = orthogonal_mp_gram(Gram, Xy, self.n_nonzero_coefs_,
                                             self.tol, norms_sq,
-<<<<<<< HEAD
-                                            self.copy_Gram, True).T
-        else:
-            precompute_gram = self.precompute_gram
-            if precompute_gram == 'auto':
-                precompute_gram = X.shape[0] > X.shape[1]
-            self.coef_ = orthogonal_mp(X, y, self.n_nonzero_coefs_, self.tol,
-                                       precompute_gram=self.precompute_gram,
-                                       copy_X=self.copy_X).T
-=======
                                             copy_Gram, True).T
->>>>>>> c9ba2c39
 
         self._set_intercept(X_mean, y_mean, X_std)
         return self
